--- conflicted
+++ resolved
@@ -21,18 +21,8 @@
     "url": "git+https://github.com/iobroker-community-adapters/ioBroker.unifi.git"
   },
   "dependencies": {
-<<<<<<< HEAD
     "node-unifi": "^1.2.2",
     "@iobroker/adapter-core": "^2.3.0"
-  },
-  "devDependencies": {
-    "gulp": "^4.0.2",
-    "mocha": "^7.0.0",
-    "chai": "^4.2.0",
-    "@iobroker/testing": "^1.2.5"
-=======
-    "@iobroker/adapter-core": "^2.0.0",
-    "node-unifi": "^1.0.2"
   },
   "devDependencies": {
     "@iobroker/testing": "^2.0.0",
@@ -49,11 +39,10 @@
     "chai-as-promised": "^7.1.1",
     "eslint": "^6.8.0",
     "gulp": "^4.0.2",
-    "mocha": "^6.2.2",
     "proxyquire": "^2.1.3",
     "sinon": "^8.0.1",
-    "sinon-chai": "^3.4.0"
->>>>>>> 084e62cc
+    "sinon-chai": "^3.4.0",
+    "mocha": "^7.0.0"
   },
   "main": "main.js",
   "scripts": {
