{
  "name": "iobroker.unifi",
  "version": "0.5.8",
  "description": "UniFi Adapter for ioBroker",
  "author": "braindead1 <os.braindead1@gmail.com>",
  "contributors": [
    "braindead1 <os.braindead1@gmail.com>",
    "Jens Maus <mail@jens-maus.de>",
    "Scrounger <scrounger@gmx.net>"
  ],
  "homepage": "https://github.com/iobroker-community-adapters/ioBroker.unifi",
  "license": "MIT",
  "keywords": [
    "ioBroker",
    "unifi",
    "Smart Home",
    "home automation",
    "wifi"
  ],
  "repository": {
    "type": "git",
    "url": "git+https://github.com/iobroker-community-adapters/ioBroker.unifi.git"
  },
  "dependencies": {
<<<<<<< HEAD
    "node-unifi": "^1.2.2",
    "@iobroker/adapter-core": "^2.4.0",
=======
    "node-unifi": "^1.3.6",
    "@iobroker/adapter-core": "^2.3.1",
>>>>>>> 76568e8c
    "json-logic-js": "^1.2.2",
    "dateformat": "^3.0.3"
  },
  "devDependencies": {
    "@alcalzone/release-script": "^1.7.0",
    "@iobroker/testing": "^2.0.0",
    "@types/chai": "^4.2.7",
    "@types/chai-as-promised": "^7.1.2",
    "@types/gulp": "^4.0.6",
    "@types/mocha": "^5.2.7",
    "@types/node": "^14.0.1",
    "@types/proxyquire": "^1.3.28",
    "@types/sinon": "^7.5.1",
    "@types/sinon-chai": "^3.2.3",
    "axios": "^0.19.0",
    "chai": "^4.2.0",
    "chai-as-promised": "^7.1.1",
    "eslint": "^6.8.0",
    "gulp": "^4.0.2",
    "mocha": "^7.0.0",
    "proxyquire": "^2.1.3",
    "sinon": "^8.0.1",
    "sinon-chai": "^3.4.0",
    "snyk": "^1.323.1"
  },
  "main": "main.js",
  "scripts": {
    "test:js": "mocha --opts test/mocha.custom.opts",
    "test:package": "mocha test/package --exit",
    "test:unit": "mocha test/unit --exit",
    "test:integration": "mocha test/integration --exit",
    "test": "npm run test:js && npm run test:package",
    "lint": "eslint",
    "snyk-protect": "snyk protect",
    "prepare": "npm run snyk-protect",
    "release": "release-script"
  },
  "bugs": {
    "url": "https://github.com/iobroker-community-adapters/ioBroker.unifi/issues"
  },
  "readmeFilename": "README.md",
  "snyk": true
}<|MERGE_RESOLUTION|>--- conflicted
+++ resolved
@@ -22,13 +22,8 @@
     "url": "git+https://github.com/iobroker-community-adapters/ioBroker.unifi.git"
   },
   "dependencies": {
-<<<<<<< HEAD
-    "node-unifi": "^1.2.2",
+    "node-unifi": "^1.3.6",
     "@iobroker/adapter-core": "^2.4.0",
-=======
-    "node-unifi": "^1.3.6",
-    "@iobroker/adapter-core": "^2.3.1",
->>>>>>> 76568e8c
     "json-logic-js": "^1.2.2",
     "dateformat": "^3.0.3"
   },
