--- conflicted
+++ resolved
@@ -1,7 +1,6 @@
 {
-<<<<<<< HEAD
     "common": {
-        "name":    "unifi",
+        "name": "unifi",
         "version": "0.4.0",
         "news": {
             "0.4.0": {
@@ -16,27 +15,93 @@
                 "pl": "Refaktoryzacja",
                 "zh-cn": "重构"
             },
+            "0.3.1": {
+                "en": "added support for multi-site environments",
+                "de": "Unterstützung von Multi-Site Umgebungen hinzugefügt",
+                "ru": "добавлена поддержка мультисайтовых сред",
+                "pt": "suporte adicionado para ambientes de vários sites",
+                "nl": "toegevoegde ondersteuning voor multi-site omgevingen",
+                "fr": "prise en charge supplémentaire des environnements multisites",
+                "it": "aggiunto supporto per ambienti multi-sito",
+                "es": "Soporte agregado para entornos multi-sitio.",
+                "pl": "dodano obsługę środowisk z wieloma witrynami",
+                "zh-cn": "增加了对多站点环境的支持"
+            },
             "0.3.0": {
-              "en": "added access device data query"
+                "en": "added access device data query",
+                "de": "Datenabfrage für Access Points hinzugefügt",
+                "ru": "добавлен запрос данных устройства доступа",
+                "pt": "consulta de dados do dispositivo de acesso adicionada",
+                "nl": "gegevensquery voor toegangsapparaat toegevoegd",
+                "fr": "ajout d'une requête de données sur le périphérique d'accès",
+                "it": "aggiunta query sui dati del dispositivo di accesso",
+                "es": "consulta de datos de dispositivo de acceso agregado",
+                "pl": "dodano zapytanie o dane urządzenia dostępowego",
+                "zh-cn": "添加访问设备数据查询"
             },
             "0.2.1": {
-              "en": "minor code fixes"
+                "en": "minor code fixes",
+                "de": "kleinere Codekorrekturen",
+                "ru": "мелкие исправления кода",
+                "pt": "pequenas correções de código",
+                "nl": "kleine codefixes",
+                "fr": "corrections de code mineures",
+                "it": "correzioni di codice minori",
+                "es": "correcciones de código menores",
+                "pl": "drobne poprawki kodu",
+                "zh-cn": "次要代码修复"
             },
             "0.2.0": {
-              "en": "second beta version using node-unifi"
+                "en": "second beta version using node-unifi",
+                "de": "zweite Beta-Version mit node-unifi",
+                "ru": "вторая бета-версия с использованием node-unifi",
+                "pt": "segunda versão beta usando node-unifi",
+                "nl": "tweede bètaversie met node-unifi",
+                "fr": "deuxième version bêta utilisant node-unifi",
+                "it": "seconda versione beta usando node-unifi",
+                "es": "segunda versión beta usando node-unifi",
+                "pl": "druga wersja beta za pomocą node-unifi",
+                "zh-cn": "使用node-unifi的第二个beta版本"
             },
             "0.1.0": {
-              "en": "first beta version"
+                "en": "first beta version",
+                "de": "erste Beta-Version",
+                "ru": "первая бета-версия",
+                "pt": "primeira versão beta",
+                "nl": "eerste bètaversie",
+                "fr": "première version bêta",
+                "it": "prima versione beta",
+                "es": "primera versión beta",
+                "pl": "pierwsza wersja beta",
+                "zh-cn": "第一个测试版"
             },
             "0.0.1": {
-              "en": "initial adapter"
+                "en": "initial version",
+                "de": "erste Version",
+                "ru": "Первоначальная версия",
+                "pt": "versão inicial",
+                "nl": "oorspronkelijke versie",
+                "fr": "version initiale",
+                "it": "versione iniziale",
+                "es": "versión inicial",
+                "pl": "początkowa wersja",
+                "zh-cn": "初始版本"
             }
         },
-        "title":      "UniFi-Controller",
-        "authors": [
-            "Jens Maus <mail@jens-maus.de>"
-        ],
-        "desc":       {
+        "title": "UniFi",
+        "titleLang": {
+            "en": "UniFi",
+            "de": "UniFi",
+            "ru": "UniFi",
+            "pt": "UniFi",
+            "nl": "UniFi",
+            "fr": "UniFi",
+            "it": "UniFi",
+            "es": "UniFi",
+            "pl": "UniFi",
+            "zh-cn": "UniFi"
+        },
+        "desc": {
             "en": "Communicates with a UniFi-Controller",
             "de": "Kommuniziert mit einem UniFi-Controller",
             "ru": "Общается с UniFi-контроллером",
@@ -48,160 +113,41 @@
             "pl": "Komunikuje się z kontrolerem UniFi",
             "zh-cn": "与UniFi控制器通信"
         },
-        "platform":   "Javascript/Node.js",
-        "mode":       "daemon",
-        "icon":       "unifi.png",
-        "enabled":    false,
-        "messagebox": true,
-        "subscribe":  "messagebox",
-        "extIcon":    "https://raw.githubusercontent.com/iobroker-community-adapters/ioBroker.unifi/master/admin/unifi.png",
-        "keywords":   ["unifi", "wifi", "network"],
-        "readme":     "https://github.com/iobroker-community-adapters/ioBroker.unifi/blob/master/README.md",
-        "license":    "MIT",
-        "npmLibs":    [],
-        "loglevel":   "info",
-        "type":       "network",
+        "authors": [
+            "Jens Maus <mail@jens-maus.de>",
+            "braindead1 <os.braindead1@gmail.com>"
+        ],
+        "keywords": [
+            "unifi",
+            "wifi",
+            "network"
+        ],
+        "license": "MIT",
+        "platform": "Javascript/Node.js",
+        "main": "main.js",
+        "icon": "unifi.png",
+        "enabled": false,
+        "extIcon": "https://raw.githubusercontent.com/iobroker-community-adapters/ioBroker.unifi/master/admin/unifi.png",
+        "readme": "https://github.com/iobroker-community-adapters/ioBroker.unifi/blob/master/README.md",
+        "loglevel": "info",
+        "mode": "daemon",
+        "type": "network",
+        "compact": true,
         "materialize": true,
-        "compact":    true
-=======
-  "common": {
-    "name": "unifi",
-    "version": "0.4.0",
-    "news": {
-      "0.3.1": {
-        "en": "added support for multi-site environments",
-        "de": "Unterstützung von Multi-Site Umgebungen hinzugefügt",
-        "ru": "добавлена поддержка мультисайтовых сред",
-        "pt": "suporte adicionado para ambientes de vários sites",
-        "nl": "toegevoegde ondersteuning voor multi-site omgevingen",
-        "fr": "prise en charge supplémentaire des environnements multisites",
-        "it": "aggiunto supporto per ambienti multi-sito",
-        "es": "Soporte agregado para entornos multi-sitio.",
-        "pl": "dodano obsługę środowisk z wieloma witrynami",
-        "zh-cn": "增加了对多站点环境的支持"
-      },
-      "0.3.0": {
-        "en": "added access device data query",
-        "de": "Datenabfrage für Access Points hinzugefügt",
-        "ru": "добавлен запрос данных устройства доступа",
-        "pt": "consulta de dados do dispositivo de acesso adicionada",
-        "nl": "gegevensquery voor toegangsapparaat toegevoegd",
-        "fr": "ajout d'une requête de données sur le périphérique d'accès",
-        "it": "aggiunta query sui dati del dispositivo di accesso",
-        "es": "consulta de datos de dispositivo de acceso agregado",
-        "pl": "dodano zapytanie o dane urządzenia dostępowego",
-        "zh-cn": "添加访问设备数据查询"
-      },
-      "0.2.1": {
-        "en": "minor code fixes",
-        "de": "kleinere Codekorrekturen",
-        "ru": "мелкие исправления кода",
-        "pt": "pequenas correções de código",
-        "nl": "kleine codefixes",
-        "fr": "corrections de code mineures",
-        "it": "correzioni di codice minori",
-        "es": "correcciones de código menores",
-        "pl": "drobne poprawki kodu",
-        "zh-cn": "次要代码修复"
-      },
-      "0.2.0": {
-        "en": "second beta version using node-unifi",
-        "de": "zweite Beta-Version mit node-unifi",
-        "ru": "вторая бета-версия с использованием node-unifi",
-        "pt": "segunda versão beta usando node-unifi",
-        "nl": "tweede bètaversie met node-unifi",
-        "fr": "deuxième version bêta utilisant node-unifi",
-        "it": "seconda versione beta usando node-unifi",
-        "es": "segunda versión beta usando node-unifi",
-        "pl": "druga wersja beta za pomocą node-unifi",
-        "zh-cn": "使用node-unifi的第二个beta版本"
-      },
-      "0.1.0": {
-        "en": "first beta version",
-        "de": "erste Beta-Version",
-        "ru": "первая бета-версия",
-        "pt": "primeira versão beta",
-        "nl": "eerste bètaversie",
-        "fr": "première version bêta",
-        "it": "prima versione beta",
-        "es": "primera versión beta",
-        "pl": "pierwsza wersja beta",
-        "zh-cn": "第一个测试版"
-      },
-      "0.0.1": {
-        "en": "initial version",
-        "de": "erste Version",
-        "ru": "Первоначальная версия",
-        "pt": "versão inicial",
-        "nl": "oorspronkelijke versie",
-        "fr": "version initiale",
-        "it": "versione iniziale",
-        "es": "versión inicial",
-        "pl": "początkowa wersja",
-        "zh-cn": "初始版本"
-      }
->>>>>>> 084e62cc
+        "supportCustoms": true,
+        "dependencies": [
+            {
+                "js-controller": ">=1.4.2"
+            }
+        ]
     },
-    "title": "UniFi",
-    "titleLang": {
-      "en": "UniFi",
-      "de": "UniFi",
-      "ru": "UniFi",
-      "pt": "UniFi",
-      "nl": "UniFi",
-      "fr": "UniFi",
-      "it": "UniFi",
-      "es": "UniFi",
-      "pl": "UniFi",
-      "zh-cn": "UniFi"
+    "native": {
+        "controller_ip": "127.0.0.1",
+        "controller_port": "8443",
+        "controller_username": "admin",
+        "controller_password": "",
+        "update_interval": 60
     },
-    "desc": {
-      "en": "Communicates with a UniFi-Controller",
-      "de": "Kommuniziert mit einem UniFi-Controller",
-      "ru": "Общается с UniFi-контроллером",
-      "pt": "Comunica-se com um controlador UniFi",
-      "nl": "Communiceert met een UniFi-controller",
-      "fr": "Communique avec un contrôleur UniFi",
-      "it": "Comunica con un controller UniFi",
-      "es": "Se comunica con un controlador UniFi",
-      "pl": "Komunikuje się z kontrolerem UniFi",
-      "zh-cn": "与UniFi控制器通信"
-    },
-    "authors": [
-      "Jens Maus <mail@jens-maus.de>",
-      "braindead1 <os.braindead1@gmail.com>"
-    ],
-    "keywords": [
-      "unifi",
-      "wifi",
-      "network"
-    ],
-    "license": "MIT",
-    "platform": "Javascript/Node.js",
-    "main": "main.js",
-    "icon": "unifi.png",
-    "enabled": false,
-    "extIcon": "https://raw.githubusercontent.com/iobroker-community-adapters/ioBroker.unifi/master/admin/unifi.png",
-    "readme": "https://github.com/iobroker-community-adapters/ioBroker.unifi/blob/master/README.md",
-    "loglevel": "info",
-    "mode": "daemon",
-    "type": "network",
-    "compact": true,
-    "materialize": true,
-    "supportCustoms": true,
-    "dependencies": [
-      {
-        "js-controller": ">=1.4.2"
-      }
-    ]
-  },
-  "native": {
-    "controller_ip": "127.0.0.1",
-    "controller_port": "8443",
-    "controller_username": "admin",
-    "controller_password": "",
-    "update_interval": 60
-  },
-  "objects": [],
-  "instanceObjects": []
+    "objects": [],
+    "instanceObjects": []
 }